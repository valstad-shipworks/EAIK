--- conflicted
+++ resolved
@@ -21,13 +21,8 @@
     "pybind11 >= 2.10.0",
     "pybind11-stubgen >= 0.13.0",
 ]
-<<<<<<< HEAD
-requires-python = ">=3.8"
-version="1.0.0"
-=======
 requires-python = ">=3.9"
 version="1.1.0"
->>>>>>> e3e32382
 
 [project.urls]
 Homepage = "https://github.com/OstermD/EAIK"
